--- conflicted
+++ resolved
@@ -36,14 +36,6 @@
         self.excludeToAttacked = args.excludeToAttacked
         self.excludePromotionTo = args.excludePromotionTo
 
-<<<<<<< HEAD
-        self.engine = args.engine
-        if self.engine:
-            n = None if args.limitNodes is None else int(args.limitNodes)
-            d = None if args.limitDepth is None else int(args.limitDepth)
-            t = None if args.limitTime is None else float(args.limitTime)
-            self.limit = chess.engine.Limit(nodes=n, depth=d, time=t)
-=======
         self.excludeAllowingCapture = args.excludeAllowingCapture
         self.BBexcludeAllowingFrom = self.BBexcludeAllowingTo = 0
         if args.excludeAllowingFrom:
@@ -65,7 +57,14 @@
             or self.BBexcludeAllowingTo
             or self.excludeAllowingMoves
         )
->>>>>>> 3fd21f21
+
+        self.engine = args.engine
+        if self.engine:
+            n = None if args.limitNodes is None else int(args.limitNodes)
+            d = None if args.limitDepth is None else int(args.limitDepth)
+            t = None if args.limitTime is None else float(args.limitTime)
+            self.limit = chess.engine.Limit(nodes=n, depth=d, time=t)
+
         self.verbose = args.verbose
 
     def create_tb(self):
@@ -466,7 +465,7 @@
     )
     parser.add_argument(
         "--engine",
-        help="optional name of the engine binary to cut off moves by the losing side",
+        help="Optional name of the engine binary to cut off moves by the losing side.",
     )
     parser.add_argument("--limitNodes", help="engine's nodes limit per position")
     parser.add_argument("--limitDepth", help="engine's depth limit per position")
@@ -490,17 +489,14 @@
         ("excludeCaptures", args.excludeCaptures),
         ("excludeToAttacked", args.excludeToAttacked),
         ("excludePromotionTo", args.excludePromotionTo),
-<<<<<<< HEAD
+        ("excludeAllowingCapture", args.excludeAllowingCapture),
+        ("excludeAllowingFrom", args.excludeAllowingFrom),
+        ("excludeAllowingTo", args.excludeAllowingTo),
+        ("excludeAllowingMoves", args.excludeAllowingMoves),
         ("engine", args.engine),
         ("limitNodes", args.limitNodes),
         ("limitDepth", args.limitDepth),
         ("limitTime", args.limitTime),
-=======
-        ("excludeAllowingCapture", args.excludeAllowingCapture),
-        ("excludeAllowingFrom", args.excludeAllowingFrom),
-        ("excludeAllowingTo", args.excludeAllowingTo),
-        ("excludeAllowingMoves", args.excludeAllowingMoves),
->>>>>>> 3fd21f21
     ]
     options = " ".join(
         [
