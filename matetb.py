--- conflicted
+++ resolved
@@ -635,14 +635,11 @@
         ("excludeAllowingFrom", args.excludeAllowingFrom),
         ("excludeAllowingTo", args.excludeAllowingTo),
         ("excludeAllowingMoves", args.excludeAllowingMoves),
-<<<<<<< HEAD
+        ("excludeAllowingSANs", args.excludeAllowingSANs),
         ("engine", args.engine),
         ("limitNodes", args.limitNodes),
         ("limitDepth", args.limitDepth),
         ("limitTime", args.limitTime),
-=======
-        ("excludeAllowingSANs", args.excludeAllowingSANs),
->>>>>>> 2f3f3365
     ]
     options = " ".join(
         [
